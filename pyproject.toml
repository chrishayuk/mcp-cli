--- conflicted
+++ resolved
@@ -18,11 +18,7 @@
   "chuk-llm[all]>=0.12.7",
   "chuk-mcp-client-oauth>=0.3.5",
   "chuk-term>=0.1.3",
-<<<<<<< HEAD
-  "chuk-tool-processor>=0.10.0",
-=======
   "chuk-tool-processor==0.9.7",
->>>>>>> bca6bc59
   "cryptography>=44.0.0",
   "httpx>=0.27.0",
   "jsonschema>=4.25.1",
