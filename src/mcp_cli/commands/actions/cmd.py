"""Command mode actions for Unix-friendly automation."""

from __future__ import annotations

import json
import sys
from pathlib import Path
from typing import Optional

from chuk_term.ui import output


async def cmd_action_async(
    input_file: Optional[str] = None,
    output_file: Optional[str] = None,
    prompt: Optional[str] = None,
    tool: Optional[str] = None,
    tool_args: Optional[str] = None,
    system_prompt: Optional[str] = None,
    raw: bool = False,
    single_turn: bool = False,
    max_turns: int = 30,
) -> None:
    """
    Execute command mode operations for automation and scripting.

    Args:
        input_file: Input file path (use "-" for stdin)
        output_file: Output file path (use "-" for stdout)
        prompt: Prompt text to use
        tool: Tool name to execute
        tool_args: Tool arguments as JSON string
        system_prompt: Custom system prompt
        raw: Output raw response without formatting
        single_turn: Disable multi-turn conversation
        max_turns: Maximum conversation turns
    """
    from mcp_cli.context import get_context

    try:
        # Get the initialized context
        context = get_context()
        if not context or not context.tool_manager:
            output.error(
                "Context not initialized. This command requires a tool manager."
            )
            return

        # Handle tool execution mode
        if tool:
            await _execute_tool_direct(
                tool_name=tool,
                tool_args_json=tool_args,
                output_file=output_file,
                raw=raw,
            )
            return

        # Handle prompt mode with LLM
        if prompt or input_file:
            await _execute_prompt_mode(
                input_file=input_file,
                output_file=output_file,
                prompt=prompt,
                system_prompt=system_prompt,
                raw=raw,
                single_turn=single_turn,
                max_turns=max_turns,
            )
            return

        # No mode specified
        output.error("No operation specified. Use --tool or --prompt/--input")
        output.hint("Examples:")
        output.info("  mcp-cli cmd --tool list_tables")
        output.info(
            '  mcp-cli cmd --tool read_query --tool-args \'{"query": "SELECT * FROM users"}\''
        )
        output.info("  echo 'Analyze this' | mcp-cli cmd --input - --output result.txt")
        output.info("  mcp-cli cmd --prompt 'Summarize the data' --input data.txt")

    except Exception as e:
        output.error(f"Command execution failed: {e}")
        raise


async def _execute_tool_direct(
    tool_name: str,
    tool_args_json: Optional[str],
    output_file: Optional[str],
    raw: bool,
) -> None:
    """Execute a tool directly without LLM interaction."""
    from mcp_cli.context import get_context

    context = get_context()
    tool_manager = context.tool_manager

    if not tool_manager:
        output.error("Tool manager not initialized")
        return

    # Parse tool arguments
    tool_args = {}
    if tool_args_json:
        try:
            tool_args = json.loads(tool_args_json)
        except json.JSONDecodeError as e:
            output.error(f"Invalid JSON in tool arguments: {e}")
            return

    # Execute the tool
    try:
        if not raw:
            output.info(f"Executing tool: {tool_name}")

        tool_call_result = await tool_manager.execute_tool(tool_name, tool_args)

        # Check for errors
        if not tool_call_result.success or tool_call_result.error:
            output.error(f"Tool execution failed: {tool_call_result.error}")
            return

        # Extract the actual result
        result_data = tool_call_result.result

        # Format output
        if raw:
            result_str = (
                json.dumps(result_data)
                if not isinstance(result_data, str)
                else result_data
            )
        else:
            result_str = (
                json.dumps(result_data, indent=2)
                if not isinstance(result_data, str)
                else result_data
            )

        # Write output
        if output_file and output_file != "-":
            Path(output_file).write_text(result_str)
            if not raw:
                output.success(f"Output written to: {output_file}")
        else:
            # Write to stdout
            print(result_str)

    except Exception as e:
        output.error(f"Tool execution failed: {e}")
        raise


async def _execute_prompt_mode(
    input_file: Optional[str],
    output_file: Optional[str],
    prompt: Optional[str],
    system_prompt: Optional[str],
    raw: bool,
    single_turn: bool,
    max_turns: int,
) -> None:
    """Execute prompt mode with LLM interaction."""
    from mcp_cli.context import get_context

    context = get_context()

    # Read input
    input_text = ""
    if input_file:
        if input_file == "-":
            # Read from stdin
            input_text = sys.stdin.read()
        else:
            input_text = Path(input_file).read_text()

    # Build the full prompt
    if prompt and input_text:
        full_prompt = f"{prompt}\n\nInput:\n{input_text}"
    elif prompt:
        full_prompt = prompt
    elif input_text:
        full_prompt = input_text
    else:
        output.error("No prompt or input provided")
        return

    # Get the LLM client - use the model_manager from context
    try:
<<<<<<< HEAD
        from mcp_cli.model_management import ModelManager

        model_manager = ModelManager()
        client = model_manager.get_client()
=======
        # Use the model manager from context which has the correct provider/model
        model_manager = context.model_manager
        if not model_manager:
            # Fallback: create new one if context doesn't have it
            from mcp_cli.model_manager import ModelManager
            model_manager = ModelManager()
            # Set it to the correct provider/model from context
            model_manager.switch_model(context.provider, context.model)

        client = model_manager.get_client(provider=context.provider, model=context.model)
>>>>>>> c1e80a87

        if not client:
            output.error(
                f"Failed to get LLM client for {context.provider}/{context.model}"
            )
            return
    except Exception as e:
        output.error(f"Failed to initialize LLM client: {e}")
        return

    # Build messages
    messages = []
    if system_prompt:
        messages.append({"role": "system", "content": system_prompt})
    messages.append({"role": "user", "content": full_prompt})

    # Execute the conversation
    try:
        if not raw:
            output.info(f"Processing with {context.provider}/{context.model}...")

        # Get available tools
        tools = None
        if context.tool_manager and not single_turn:
            tools = await context.tool_manager.get_tools_for_llm()

        # Make the LLM call using chuk-llm interface
        response = await client.create_completion(
            model=context.model,
            messages=messages,
            tools=tools,
            max_tokens=4096,
        )

        # Extract the response - chuk-llm returns a dict
        result_text = response.get("response", "")
        tool_calls = response.get("tool_calls", [])

        # Handle tool calls if present
        if tool_calls and not single_turn:
            # Execute tools and continue conversation
            result_text = await _handle_tool_calls(
                client=client,
                messages=messages,
                tool_calls=tool_calls,
                response_text=result_text,
                max_turns=max_turns,
                raw=raw,
            )

        # Write output
        if output_file and output_file != "-":
            Path(output_file).write_text(result_text)
            if not raw:
                output.success(f"Output written to: {output_file}")
        else:
            # Write to stdout
            print(result_text)

    except Exception as e:
        output.error(f"LLM execution failed: {e}")
        raise


async def _handle_tool_calls(
    client,
    messages: list,
    tool_calls: list,
    response_text: str,
    max_turns: int,
    raw: bool,
) -> str:
    """Handle tool calls in multi-turn conversation."""
    from mcp_cli.context import get_context

    context = get_context()
    tool_manager = context.tool_manager

    if not tool_manager:
        output.error("Tool manager not initialized")
        return response_text

    # Add assistant message with tool calls
    messages.append(
        {
            "role": "assistant",
            "content": response_text,
            "tool_calls": tool_calls,
        }
    )

    # Execute each tool call
    for tool_call in tool_calls:
        # Handle dict format from chuk-llm
        if isinstance(tool_call, dict):
            tool_name = tool_call.get("function", {}).get("name", "")
            tool_args_str = tool_call.get("function", {}).get("arguments", "{}")
            tool_call_id = tool_call.get("id", "")
        else:
            # Handle object format
            tool_name = tool_call.function.name
            tool_args_str = tool_call.function.arguments
            tool_call_id = tool_call.id

        # Parse arguments
        if isinstance(tool_args_str, str):
            tool_args = json.loads(tool_args_str)
        else:
            tool_args = tool_args_str

        if not raw:
            output.info(f"Executing tool: {tool_name}")

        try:
            tool_call_result = await tool_manager.execute_tool(tool_name, tool_args)
            # Extract result data and format as string
            result_data = (
                tool_call_result.result
                if tool_call_result.success
                else f"Error: {tool_call_result.error}"
            )
            result_str = (
                json.dumps(result_data)
                if not isinstance(result_data, str)
                else result_data
            )

            # Add tool result to messages
            messages.append(
                {
                    "role": "tool",
                    "tool_call_id": tool_call_id,
                    "name": tool_name,
                    "content": result_str,
                }
            )
        except Exception as e:
            error_msg = f"Tool execution failed: {e}"
            output.error(error_msg)
            messages.append(
                {
                    "role": "tool",
                    "tool_call_id": tool_call_id,
                    "name": tool_name,
                    "content": f"Error: {error_msg}",
                }
            )

    # Continue conversation
    turns = 1
    while turns < max_turns:
        tools = await tool_manager.get_tools_for_llm() if tool_manager else None
        response = await client.create_completion(
            model=context.model,
            messages=messages,
            tools=tools,
            max_tokens=4096,
        )

        # Extract response from dict
        response_text = response.get("response", "")
        response_tool_calls = response.get("tool_calls", [])

        # If no more tool calls, we're done
        if not response_tool_calls:
            return response_text

        # Add assistant message and execute tools
        messages.append(
            {
                "role": "assistant",
                "content": response_text,
                "tool_calls": response_tool_calls,
            }
        )

        # Execute tool calls
        for tool_call in response_tool_calls:
            # Handle dict format
            if isinstance(tool_call, dict):
                tool_name = tool_call.get("function", {}).get("name", "")
                tool_args_str = tool_call.get("function", {}).get("arguments", "{}")
                tool_call_id = tool_call.get("id", "")
            else:
                tool_name = tool_call.function.name
                tool_args_str = tool_call.function.arguments
                tool_call_id = tool_call.id

            # Parse arguments
            if isinstance(tool_args_str, str):
                tool_args = json.loads(tool_args_str)
            else:
                tool_args = tool_args_str

            if not raw:
                output.info(f"Executing tool: {tool_name}")

            try:
                tool_call_result = await tool_manager.execute_tool(tool_name, tool_args)
                # Extract result data and format as string
                result_data = (
                    tool_call_result.result
                    if tool_call_result.success
                    else f"Error: {tool_call_result.error}"
                )
                result_str = (
                    json.dumps(result_data)
                    if not isinstance(result_data, str)
                    else result_data
                )

                messages.append(
                    {
                        "role": "tool",
                        "tool_call_id": tool_call_id,
                        "name": tool_name,
                        "content": result_str,
                    }
                )
            except Exception as e:
                error_msg = f"Tool execution failed: {e}"
                output.error(error_msg)
                messages.append(
                    {
                        "role": "tool",
                        "tool_call_id": tool_call_id,
                        "name": tool_name,
                        "content": f"Error: {error_msg}",
                    }
                )

        turns += 1

    # Max turns reached
    if not raw:
        output.warning(f"Max turns ({max_turns}) reached")

    return response_text<|MERGE_RESOLUTION|>--- conflicted
+++ resolved
@@ -188,23 +188,16 @@
 
     # Get the LLM client - use the model_manager from context
     try:
-<<<<<<< HEAD
-        from mcp_cli.model_management import ModelManager
-
-        model_manager = ModelManager()
-        client = model_manager.get_client()
-=======
         # Use the model manager from context which has the correct provider/model
         model_manager = context.model_manager
         if not model_manager:
             # Fallback: create new one if context doesn't have it
-            from mcp_cli.model_manager import ModelManager
+            from mcp_cli.model_management import ModelManager
             model_manager = ModelManager()
             # Set it to the correct provider/model from context
             model_manager.switch_model(context.provider, context.model)
 
         client = model_manager.get_client(provider=context.provider, model=context.model)
->>>>>>> c1e80a87
 
         if not client:
             output.error(
